package frc.robot.commands;

import java.util.function.DoubleSupplier;

import edu.wpi.first.wpilibj2.command.Command;
import edu.wpi.first.wpilibj2.command.FunctionalCommand;
import edu.wpi.first.wpilibj2.command.InstantCommand;
import frc.robot.subsystems.Elevator;

/**
 * A class that provides a set of commands for controlling the elevator subsystem.
 * These commands are used to set specific goals for the elevator or dynamically adjust the goal based on input.
 */
public class ElevatorCommands{
    private final Elevator elevator;

    /**
     * Constructs an ElevatorCommands object with the specified elevator subsystem.
     *
     * @param elevator The elevator subsystem to be controlled by these commands.
     */
    public ElevatorCommands(Elevator elevator) {
        this.elevator = elevator;
    }

    /**
     * Creates a command to set the elevator's goal to a specific value provided by a DoubleSupplier.
     *
     * @param goal A DoubleSupplier that provides the target goal position for the elevator.
     * @return A command that sets the elevator's goal when executed.
     */
    public Command setGoal(DoubleSupplier goal) {
        return new InstantCommand(() -> elevator.setGoal(goal.getAsDouble()), elevator);
    }

    /**
     * Creates a command to adjust the elevator's goal by a specified amount.
     *
     * @param change A DoubleSupplier that provides the amount by which to change the current goal.
     * @return A command that adjusts the elevator's goal when executed.
     */
    public Command changeGoal(DoubleSupplier change) {
        return new FunctionalCommand(
            () -> {},
            () -> elevator.setGoal(elevator.getGoal() + change.getAsDouble()),
            (Boolean onEnd) -> {},
            () -> {return false;},
            elevator);
    }
<<<<<<< HEAD

    /**
     * Creates a command to run a quasistatic system identification routine on the elevator.
     *
     * @param dir The direction of the quasistatic test (forward or reverse).
     * @return A command that runs the quasistatic system identification routine when executed.
     */
    public Command sysIdQuasistatic(SysIdRoutine.Direction dir) {
        return elevator.getRoutine().quasistatic(dir);
    }

    /**
     * Creates a command to run a dynamic system identification routine on the elevator.
     *
     * @param dir The direction of the dynamic test (forward or reverse).
     * @return A command that runs the dynamic system identification routine when executed.
     */
    public Command sysIdDynamic(SysIdRoutine.Direction dir) {
        return elevator.getRoutine().dynamic(dir);
    }

    public Command upShift() {
        return new InstantCommand(() -> elevator.upShift());
    }

    public Command downShift() {
        return new InstantCommand(() -> elevator.downShift());
    }
=======
>>>>>>> 4ea61e2e
}<|MERGE_RESOLUTION|>--- conflicted
+++ resolved
@@ -47,27 +47,6 @@
             () -> {return false;},
             elevator);
     }
-<<<<<<< HEAD
-
-    /**
-     * Creates a command to run a quasistatic system identification routine on the elevator.
-     *
-     * @param dir The direction of the quasistatic test (forward or reverse).
-     * @return A command that runs the quasistatic system identification routine when executed.
-     */
-    public Command sysIdQuasistatic(SysIdRoutine.Direction dir) {
-        return elevator.getRoutine().quasistatic(dir);
-    }
-
-    /**
-     * Creates a command to run a dynamic system identification routine on the elevator.
-     *
-     * @param dir The direction of the dynamic test (forward or reverse).
-     * @return A command that runs the dynamic system identification routine when executed.
-     */
-    public Command sysIdDynamic(SysIdRoutine.Direction dir) {
-        return elevator.getRoutine().dynamic(dir);
-    }
 
     public Command upShift() {
         return new InstantCommand(() -> elevator.upShift());
@@ -76,6 +55,4 @@
     public Command downShift() {
         return new InstantCommand(() -> elevator.downShift());
     }
-=======
->>>>>>> 4ea61e2e
 }