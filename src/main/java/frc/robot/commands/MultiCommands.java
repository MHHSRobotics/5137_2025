--- conflicted
+++ resolved
@@ -2,6 +2,7 @@
 
 import java.util.function.Supplier;
 
+import edu.wpi.first.math.geometry.Pose2d;
 import edu.wpi.first.wpilibj2.command.Command;
 import edu.wpi.first.wpilibj2.command.InstantCommand;
 import edu.wpi.first.wpilibj2.command.ParallelCommandGroup;
@@ -261,18 +262,6 @@
      */
     public Command getCoralFromSource() {
         return new SequentialCommandGroup(
-<<<<<<< HEAD
-            swerveSystemCommands.moveToSource(),
-            new ParallelCommandGroup(intakeCommands.setSpeed(() -> IntakeConstants.intakeSpeed),swerveSystemCommands.simCoralIntake())
-        );
-    }
-
-    /*
-    public Command getCoralFromGround(Supplier<Pose2d> pose) {
-        return new SequentialCommandGroup(
-            swerveSystemCommands.moveToGround(pose),
-            new ParallelCommandGroup(intakeCommands.intake(),swerveSystemCommands.simCoralIntake())
-=======
             moveToSource(),
             new ParallelCommandGroup(
                 intakeCommands.setSpeed(() -> IntakeConstants.intakeSpeed),
@@ -291,9 +280,8 @@
                 intakeCommands.intake(),
                 simCoralIntake()
             )
->>>>>>> 4ea61e2e
-        );
-    }*/
+        );
+    }
 
     /**
      * Command to place coral at a specific branch.
@@ -302,17 +290,6 @@
         return new SequentialCommandGroup(
             moveToBranch(level, branch),
             new WaitCommand(0.5),
-<<<<<<< HEAD
-            new ParallelCommandGroup(intakeCommands.outtake(),swerveSystemCommands.simCoralOuttake())
-        );
-    }
-
-    public Command placeCoral(int level) {
-        return new SequentialCommandGroup(
-            swerveSystemCommands.moveToLevel(level),
-            intakeCommands.intake(() -> 0.1),
-            new ParallelCommandGroup(intakeCommands.outtake(),swerveSystemCommands.simCoralOuttake())
-=======
             new ParallelCommandGroup(
                 intakeCommands.outtake(),
                 simCoralOuttake()
@@ -330,7 +307,6 @@
                 intakeCommands.outtake(),
                 simCoralOuttake()
             )
->>>>>>> 4ea61e2e
         );
     }
 
@@ -339,16 +315,11 @@
      */
     public Command getAlgae(Supplier<Integer> side) {
         return new SequentialCommandGroup(
-<<<<<<< HEAD
-            swerveSystemCommands.moveToAlgae(side),
-            new ParallelCommandGroup(intakeCommands.intake(),swerveSystemCommands.simAlgaeIntake())
-=======
             moveToAlgae(side),
             new ParallelCommandGroup(
                 intakeCommands.intake(),
                 simAlgaeIntake()
             )
->>>>>>> 4ea61e2e
             //,swerveCommands.driveBack()
         );
     }
@@ -358,16 +329,11 @@
      */
     public Command getAlgae() {
         return new SequentialCommandGroup(
-<<<<<<< HEAD
-            swerveSystemCommands.moveToAlgae(),
-            new ParallelCommandGroup(intakeCommands.setSpeed(() -> IntakeConstants.intakeSpeed),swerveSystemCommands.simAlgaeIntake())
-=======
             moveToAlgae(),
             new ParallelCommandGroup(
                 intakeCommands.setSpeed(() -> IntakeConstants.intakeSpeed),
                 simAlgaeIntake()
             )
->>>>>>> 4ea61e2e
             //,swerveCommands.driveBack()
         );
     }
@@ -377,16 +343,11 @@
      */
     public Command placeAlgae() {
         return new SequentialCommandGroup(
-<<<<<<< HEAD
-            swerveSystemCommands.moveToProcessor(),
-            new ParallelCommandGroup(intakeCommands.outtake(),swerveSystemCommands.simAlgaeOuttake())
-=======
             moveToProcessor(),
             new ParallelCommandGroup(
                 intakeCommands.outtake(),
                 simAlgaeOuttake()
             )
->>>>>>> 4ea61e2e
         );
     }
 }