package frc.robot;

import java.io.File;
import java.util.function.Supplier;

import com.pathplanner.lib.auto.AutoBuilder;
import com.pathplanner.lib.auto.NamedCommands;

import choreo.auto.AutoFactory;
import edu.wpi.first.math.MathUtil;
import edu.wpi.first.math.geometry.Pose2d;
import edu.wpi.first.math.util.Units;
import edu.wpi.first.util.datalog.DataLog;
import edu.wpi.first.util.datalog.StringLogEntry;
import edu.wpi.first.wpilibj.DataLogManager;
import edu.wpi.first.wpilibj.DriverStation;
import edu.wpi.first.wpilibj.Filesystem;
import edu.wpi.first.wpilibj.smartdashboard.SendableChooser;
import edu.wpi.first.wpilibj.smartdashboard.SmartDashboard;
import edu.wpi.first.wpilibj2.command.*;
import edu.wpi.first.wpilibj2.command.button.CommandPS5Controller;
import edu.wpi.first.wpilibj2.command.sysid.SysIdRoutine.Direction;

import frc.robot.gamepieces.Gamepieces;
import frc.robot.other.RobotUtils;
import frc.robot.subsystems.*;
import frc.robot.visualization.RobotPublisher;
import frc.robot.commands.*;
import frc.robot.constants.*;

@SuppressWarnings("unused")
public class RobotContainer {
	// Controllers
	private CommandPS5Controller driver;
	private CommandPS5Controller operator;

	// Subsystems and their commands
	private Vision vision;
	private Swerve swerve;
	private SwerveCommands swerveCommands;

	private Elevator elevator;
	private ElevatorCommands elevatorCommands;

	private Arm arm;
	private ArmCommands armCommands;

	private Wrist wrist;
	private WristCommands wristCommands;

	private Intake intake;
	private IntakeCommands intakeCommands;

	private Hang hang;
	private HangCommands hangCommands;

	private MultiCommands multiCommands;

	// Additional components
	private Gamepieces gamepieces;

	private SendableChooser<String> autoChoice;

	private RobotPublisher robotPublisher;
	private RobotPublisherCommands robotPublisherCommands;

	/**
	 * Constructor for RobotContainer.
	 * Initializes all subsystems, commands, and binds controls.
	 */
	public RobotContainer() {
		// Start data logging
		DataLogManager.start();
		
		DriverStation.startDataLog(DataLogManager.getLog());

		try {
			initControllers();
			
			// Configure emergency stop - this should always be available
			driver.touchpad().onTrue(new InstantCommand(() -> CommandScheduler.getInstance().cancelAll()));
			
			if (Robot.isSimulation()) {
				initGamepieces();
			}
			
			// Initialize subsystems
			initVision();
			initSwerve();
			initElevator();
			initArm();
			initWrist();
			initIntake();
			initHang();
			initRobotPublisher();
			
			// Initialize combined systems and commands
<<<<<<< HEAD
			initMultiCommands();
=======
			initSwerveSystem();
			initMultiCommands();
			//initAdditionalComponents();
>>>>>>> b5502568

			autoChoice = new SendableChooser<String>();
			autoChoice.setDefaultOption("Single Center", "Single Center");
			AutoBuilder.getAllAutoNames().forEach((name) -> autoChoice.addOption(name, name));
			SmartDashboard.putData("Auto Choice", autoChoice);
		} catch (RuntimeException e) {
			DataLogManager.log("Error while initializing: " + RobotUtils.processError(e));
		}
	}

	private void initControllers() {
		driver = new CommandPS5Controller(0);
		operator = new CommandPS5Controller(1);
	}

	private void initGamepieces() {
		gamepieces=new Gamepieces();
	}

	private void initVision() {
		vision = new Vision();
	}

	private void initSwerve() {
		swerve = new Swerve(new File(Filesystem.getDeployDirectory(), "swerve.json"), vision);
		swerveCommands = new SwerveCommands(swerve);

		// Configure swerve bindings
		swerve.setDefaultCommand(swerveCommands.drive(
			() -> -Math.pow(MathUtil.applyDeadband(driver.getLeftY(), 0.05), 1), 
			() -> -Math.pow(MathUtil.applyDeadband(driver.getLeftX(), 0.05), 1), 
			() -> -Math.pow(MathUtil.applyDeadband(driver.getRightX(), 0.05), 1),
			() -> true)
		);

		driver.L3().whileTrue(swerveCommands.lock());
		driver.options().onTrue(swerveCommands.resetGyro());
	}

	private void initElevator() {
		elevator = new Elevator();
		elevatorCommands = new ElevatorCommands(elevator);

		// Configure elevator bindings
		elevator.setDefaultCommand(elevatorCommands.changeGoal(() -> -MathUtil.applyDeadband(operator.getLeftY(),0.1) / 50));
	}

	private void initArm() {
		arm = new Arm();
		armCommands = new ArmCommands(arm);

		// Configure arm bindings
		arm.setDefaultCommand(armCommands.changeGoal(() -> -MathUtil.applyDeadband(operator.getRightX(), 0.1) / 50));
	}

	private void initWrist() {
		wrist = new Wrist(arm);
		wristCommands = new WristCommands(wrist);

		// Configure wrist bindings
		operator.L1().whileTrue(wristCommands.changeGoal(()->0.02));
		operator.R1().whileTrue(wristCommands.changeGoal(()->-0.02));
	}

	private void initIntake() {
		intake = new Intake();
		intakeCommands = new IntakeCommands(intake);

		// Configure intake bindings
		operator.L2().or(driver.L2().and(driver.R2().negate())).or(driver.R1().and(driver.R2()))
			.onTrue(intakeCommands.setSpeed(()->IntakeConstants.intakeSpeed))
			.onFalse(intakeCommands.stop());

		operator.R2().or(driver.L2().and(driver.R2())).or(driver.R1().and(driver.R2().negate()))
			.onTrue(intakeCommands.setSpeed(()->-IntakeConstants.intakeSpeed))
			.onFalse(intakeCommands.stop());
		
		NamedCommands.registerCommand("Intake", intakeCommands.setSpeed(()->IntakeConstants.intakeSpeed));
		NamedCommands.registerCommand("Outtake", intakeCommands.setSpeed(()->-IntakeConstants.intakeSpeed));
	}

	private void initHang() {
		hang = new Hang();
		hangCommands = new HangCommands(hang);
		
		driver.povUp().whileTrue(hangCommands.setSpeed(() -> -driver.getRightY()*HangConstants.hangSpeed));
	}

	private void initMultiCommands() {
		multiCommands = new MultiCommands(arm,elevator,wrist,swerve, swerveCommands, intakeCommands, hangCommands,robotPublisherCommands);

		driver.triangle().and(driver.R2().negate()).onTrue(multiCommands.getCoralFromSource());
		driver.circle().and(driver.R2().negate())
		.onTrue(multiCommands.getAlgae());

		driver.triangle().and(driver.R2()).onTrue(multiCommands.placeCoral(3));
		driver.square().and(driver.R2()).onTrue(multiCommands.placeCoral(2));
		driver.circle().and(driver.R2()).onTrue(multiCommands.placeCoral(1));
		driver.cross().and(driver.R2()).onTrue(multiCommands.placeCoral(0));

		driver.triangle().negate()
		.and(driver.square().negate())
		.and(driver.circle().negate())
		.and(driver.cross().negate())
		.onTrue(multiCommands.moveToDefault());

		driver.povDown()
		.onTrue(multiCommands.moveToDefault());

		NamedCommands.registerCommand("Default", multiCommands.moveToDefault());
		NamedCommands.registerCommand("SourceCoral", multiCommands.getCoralFromSource());

		driver.L1()
		.toggleOnTrue(intakeCommands.pulseIntake())
		.onTrue(wristCommands.setGoal(() -> Units.degreesToRadians(-45)));

		driver.square().and(driver.R2().negate()).onTrue(multiCommands.moveToProcessor());
		driver.cross().and(driver.R2().negate()).onTrue(multiCommands.moveToBarge());
	}

	private void initRobotPublisher() {
		robotPublisher = new RobotPublisher(arm, elevator, wrist, swerve, gamepieces);
		robotPublisherCommands = new RobotPublisherCommands(robotPublisher);
	}

	/**
	 * Returns the autonomous command to be executed.
	 *
	 * @return The autonomous command
	 */
	public Command getAutonomousCommand() {
		swerve.resetGyro();
		return AutoBuilder.buildAuto(autoChoice.getSelected());
	}
}<|MERGE_RESOLUTION|>--- conflicted
+++ resolved
@@ -95,13 +95,7 @@
 			initRobotPublisher();
 			
 			// Initialize combined systems and commands
-<<<<<<< HEAD
 			initMultiCommands();
-=======
-			initSwerveSystem();
-			initMultiCommands();
-			//initAdditionalComponents();
->>>>>>> b5502568
 
 			autoChoice = new SendableChooser<String>();
 			autoChoice.setDefaultOption("Single Center", "Single Center");
