--- conflicted
+++ resolved
@@ -7,11 +7,6 @@
 import edu.wpi.first.wpilibj2.command.Command;
 import edu.wpi.first.wpilibj2.command.CommandScheduler;
 import edu.wpi.first.wpilibj2.command.Commands;
-<<<<<<< HEAD
-import edu.wpi.first.wpilibj2.command.button.CommandPS5Controller;
-import frc.robot.commands.ArmCommands;
-import frc.robot.subsystems.*;
-=======
 import edu.wpi.first.wpilibj2.command.InstantCommand;
 import edu.wpi.first.wpilibj2.command.button.CommandPS5Controller;
 import edu.wpi.first.wpilibj2.command.sysid.SysIdRoutine.Direction;
@@ -19,8 +14,8 @@
 import frc.robot.elastic.*;
 import frc.robot.subsystems.*;
 import frc.robot.commands.*;
->>>>>>> ca727d6d
 
+@SuppressWarnings("unused")
 public class RobotContainer {
 	private CommandPS5Controller driver;
 	private CommandPS5Controller operator;
@@ -28,11 +23,13 @@
 	private Vision vision;
 	private Swerve swerve;
 	private Elevator elevator;
+	private Arm arm;
 	private Wrist wrist;
 	private Intake intake;
 
 	private SwerveCommands swerveCommands;
 	private ElevatorCommands elevatorCommands;
+	private ArmCommands armCommands;
 	private WristCommands wristCommands;
 	private IntakeCommands intakeCommands;
 
@@ -45,11 +42,13 @@
 		vision = new Vision();
 		swerve = new Swerve(new File(Filesystem.getDeployDirectory(),"swerve.json"), vision);
 		elevator = new Elevator();
+		arm = new Arm();
 		wrist = new Wrist();
 		intake = new Intake();
 
 		swerveCommands = new SwerveCommands(swerve);
 		elevatorCommands = new ElevatorCommands(elevator);
+		armCommands = new ArmCommands(arm);
 		wristCommands = new WristCommands(wrist);
 		intakeCommands = new IntakeCommands(intake);
 
@@ -99,41 +98,33 @@
 		//elevator.setManualControl(true);
 		elevator.setDefaultCommand(elevatorCommands.setGoal(()->1-operator.getLeftY()));
 
-<<<<<<< HEAD
-	private Arm arm;
-	private CommandPS5Controller driver;
-	private CommandPS5Controller operator;
-	private ArmCommands armCommands;
+		operator.triangle()
+			.onTrue(elevatorCommands.moveToL4())
+			.onTrue(armCommands.moveToL4());
 
-	public RobotContainer() {
-		
-		arm = new Arm();
-		driver = new CommandPS5Controller(0);
-		operator = new CommandPS5Controller(1);
-		armCommands = new ArmCommands(arm);
-		configureBindings();
-	}
+		operator.circle()
+			.onTrue(elevatorCommands.moveToL3())
+			.onTrue(armCommands.moveToL3());
 
-	private void configureBindings() {
-		operator.triangle().onTrue(armCommands.moveToL4());
-		operator.square().onTrue(armCommands.moveToL3());
-		operator.circle().onTrue(armCommands.moveToL2());
-		operator.cross().onTrue(armCommands.moveToL1());
-=======
-		operator.triangle().onTrue(elevatorCommands.moveToL4());
-		operator.circle().onTrue(elevatorCommands.moveToL3());
-		operator.square().onTrue(elevatorCommands.moveToL2());
-		operator.cross().onTrue(elevatorCommands.moveToL1());
+		operator.square()
+			.onTrue(elevatorCommands.moveToL2())
+			.onTrue(armCommands.moveToL2());
 
-		operator.R1().onTrue(wristCommands.wristForward())
-		.onFalse(wristCommands.wristReverse());
+		operator.cross()
+			.onTrue(elevatorCommands.moveToL1())
+			.onTrue(armCommands.moveToL1());
 
-		operator.L2().onTrue(intakeCommands.intakeReverse())
-		.onFalse(intakeCommands.stop());
+		operator.R1()
+			.onTrue(wristCommands.wristForward())
+			.onFalse(wristCommands.wristReverse());
 
-		operator.R2().onTrue(intakeCommands.intakeForward())
-		.onFalse(intakeCommands.stop());
->>>>>>> ca727d6d
+		operator.L2()
+			.onTrue(intakeCommands.intakeReverse())
+			.onFalse(intakeCommands.stop());
+
+		operator.R2()
+			.onTrue(intakeCommands.intakeForward())
+			.onFalse(intakeCommands.stop());
 	}
 
 	public Command getAutonomousCommand() {
