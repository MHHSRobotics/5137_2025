package frc.robot.constants;

import edu.wpi.first.math.system.plant.DCMotor;
import edu.wpi.first.math.util.Units;
import frc.robot.Robot;
import frc.robot.other.MotorTransform;

public class ArmConstants {
    // Motor ID
    public static final int motorId = Robot.isSimulation()?22:2;

    // Encoder transform
    public static final double armOffset = 0;
    public static final double gearRatio = 31.5;
    public static final MotorTransform transform = new MotorTransform((2*Math.PI)/gearRatio, armOffset);
    
    // PID constants
    public static final double kP = 2.0;
    public static final double kI = 0;
<<<<<<< HEAD
    public static final double kD = 0.05;

    // Feedforward constants
    public static final double kS = Robot.isSimulation() ? 0.0 : 0.0;
    public static final double kG = 1.67;
    public static final double kV = 0.0;
    public static final double kA = 0.0;
=======
    public static final double kD = 0.5;

    // Feedforward constants
    public static final double kS = 0.135;
    public static final double kG = 1.83;
    public static final double kV = 0.62;
    public static final double kA = 0.09;

    // Motion Profile constants
    public static final double maxVelocity = Units.degreesToRadians(45);
    public static final double maxAcceleration = Units.degreesToRadians(30);
>>>>>>> 1118e2e6

    // Arm tolerance
    public static final double armTolerance = Units.degreesToRadians(1);
    
    // Simulation constants
<<<<<<< HEAD
    public static final double minAngle = Units.degreesToRadians(-90);
    public static final double maxAngle = Units.degreesToRadians(45);
=======
    public static final double minAngle = Units.degreesToRadians(-45);
    public static final double maxAngle = Units.degreesToRadians(135);
>>>>>>> 1118e2e6
    public static final double momentOfInertia = 1.2;
    public static final double armLength = 0.594;
    public static final DCMotor motorSim = DCMotor.getKrakenX60(1);
}<|MERGE_RESOLUTION|>--- conflicted
+++ resolved
@@ -17,15 +17,6 @@
     // PID constants
     public static final double kP = 2.0;
     public static final double kI = 0;
-<<<<<<< HEAD
-    public static final double kD = 0.05;
-
-    // Feedforward constants
-    public static final double kS = Robot.isSimulation() ? 0.0 : 0.0;
-    public static final double kG = 1.67;
-    public static final double kV = 0.0;
-    public static final double kA = 0.0;
-=======
     public static final double kD = 0.5;
 
     // Feedforward constants
@@ -37,19 +28,13 @@
     // Motion Profile constants
     public static final double maxVelocity = Units.degreesToRadians(45);
     public static final double maxAcceleration = Units.degreesToRadians(30);
->>>>>>> 1118e2e6
 
     // Arm tolerance
     public static final double armTolerance = Units.degreesToRadians(1);
     
     // Simulation constants
-<<<<<<< HEAD
     public static final double minAngle = Units.degreesToRadians(-90);
     public static final double maxAngle = Units.degreesToRadians(45);
-=======
-    public static final double minAngle = Units.degreesToRadians(-45);
-    public static final double maxAngle = Units.degreesToRadians(135);
->>>>>>> 1118e2e6
     public static final double momentOfInertia = 1.2;
     public static final double armLength = 0.594;
     public static final DCMotor motorSim = DCMotor.getKrakenX60(1);
