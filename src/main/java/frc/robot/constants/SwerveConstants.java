package frc.robot.constants;

import static edu.wpi.first.units.Units.MetersPerSecond;
import static edu.wpi.first.units.Units.MetersPerSecondPerSecond;
import static edu.wpi.first.units.Units.RadiansPerSecond;
import static edu.wpi.first.units.Units.RadiansPerSecondPerSecond;

import com.pathplanner.lib.path.PathConstraints;

import edu.wpi.first.math.geometry.Translation3d;
import edu.wpi.first.math.util.Units;

public class SwerveConstants {

    public static final double translationalDeadband = 0.1;
    public static final double rotationalDeadband = 0.1;
    public static final double odometryFrequency = 20; // ms
    public static final double simLoopPeriod = 0.005; // seconds

    public static final double translationKP = 6.0;
    public static final double translationKI = 0.0;
<<<<<<< HEAD
    public static final double translationKD = 0.5;
    public static final double rotationKP = 4.0;
    public static final double rotationKI = 0.0;
    public static final double rotationKD = 0.5;
=======
    public static final double translationKD = 0.1;
    public static final double rotationKP = 1.0;
    public static final double rotationKI = 0.0;
    public static final double rotationKD = 0.1;
>>>>>>> 4ea61e2e

    public static final PathConstraints constraints = new PathConstraints(
        MetersPerSecond.of(2),
        MetersPerSecondPerSecond.of(2.0),
        RadiansPerSecond.of(1.5*Math.PI),
        RadiansPerSecondPerSecond.of(Math.PI));

    public static final double coralExpirationTime = 5;

    public static final double transTol = 0.2; // in meters
    public static final double rotTol = Units.degreesToRadians(10); // in radians

    public static final double moveTimeout = 10; // seconds

    public static final double driveBackPower = 0.8;
    public static final double driveBackTime = 0.5; // seconds

    // Offset from the center of the robot to the arm pivot
    public static final Translation3d armTransOffset = new Translation3d(0.11, -0.18, 0.26);
}<|MERGE_RESOLUTION|>--- conflicted
+++ resolved
@@ -19,17 +19,10 @@
 
     public static final double translationKP = 6.0;
     public static final double translationKI = 0.0;
-<<<<<<< HEAD
     public static final double translationKD = 0.5;
     public static final double rotationKP = 4.0;
     public static final double rotationKI = 0.0;
     public static final double rotationKD = 0.5;
-=======
-    public static final double translationKD = 0.1;
-    public static final double rotationKP = 1.0;
-    public static final double rotationKI = 0.0;
-    public static final double rotationKD = 0.1;
->>>>>>> 4ea61e2e
 
     public static final PathConstraints constraints = new PathConstraints(
         MetersPerSecond.of(2),
