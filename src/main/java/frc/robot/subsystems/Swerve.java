package frc.robot.subsystems;

import frc.robot.Robot;
import frc.robot.constants.SwerveConstants;
import frc.robot.motorSystem.EnhancedTalonFX;
import frc.robot.other.RobotUtils;
import frc.robot.other.SwerveFactory;

import java.io.File;
<<<<<<< HEAD
import java.util.ArrayList;
=======
>>>>>>> 4ea61e2e
import java.util.List;
import java.util.Optional;

import org.photonvision.EstimatedRobotPose;

import com.ctre.phoenix6.Utils;
import com.ctre.phoenix6.hardware.CANcoder;
import com.ctre.phoenix6.swerve.SwerveDrivetrain;
import com.ctre.phoenix6.swerve.SwerveRequest;
import com.pathplanner.lib.auto.AutoBuilder;
import com.pathplanner.lib.commands.PathfindingCommand;
import com.pathplanner.lib.config.PIDConstants;
import com.pathplanner.lib.config.RobotConfig;
import com.pathplanner.lib.controllers.PPHolonomicDriveController;
import com.pathplanner.lib.path.PathPlannerPath;
import com.pathplanner.lib.pathfinding.LocalADStar;
import com.pathplanner.lib.pathfinding.Pathfinding;
import com.ctre.phoenix6.swerve.SwerveDrivetrain.SwerveDriveState;
import com.ctre.phoenix6.swerve.SwerveModule.DriveRequestType;

import edu.wpi.first.math.controller.PIDController;
import edu.wpi.first.math.geometry.Pose2d;
import edu.wpi.first.math.kinematics.ChassisSpeeds;
import edu.wpi.first.networktables.NetworkTableInstance;
import edu.wpi.first.networktables.StructArrayPublisher;
import edu.wpi.first.wpilibj.DataLogManager;
import edu.wpi.first.wpilibj.Notifier;
import edu.wpi.first.wpilibj.RobotController;
import edu.wpi.first.wpilibj.smartdashboard.Field2d;
import edu.wpi.first.wpilibj.smartdashboard.SmartDashboard;
import edu.wpi.first.wpilibj2.command.Command;
import edu.wpi.first.wpilibj2.command.ParallelRaceGroup;
import edu.wpi.first.wpilibj2.command.SubsystemBase;
import edu.wpi.first.wpilibj2.command.WaitCommand;

/**
 * The Swerve subsystem controls the swerve drivetrain of the robot.
 * It handles driving, odometry, vision integration, and system identification (SysId) routines.
 */
public class Swerve extends SubsystemBase {

    private SwerveDrivetrain<EnhancedTalonFX, EnhancedTalonFX, CANcoder> swerve; // Swerve drivetrain instance
    private Vision vision; // Vision subsystem for pose estimation and object detection

    private double maxSpeed; // Maximum translational speed of the robot
    private double maxAngularSpeed; // Maximum rotational speed of the robot

    private Field2d field; // Field visualization for SmartDashboard
    private Field2d targetField;

    // Swerve control requests
    private SwerveRequest.FieldCentric fieldOrientedDrive; // Field-oriented driving request
    private SwerveRequest.RobotCentric robotOrientedDrive; // Robot-oriented driving request
    private SwerveRequest.ApplyRobotSpeeds setChassisSpeeds; // Request to set chassis speeds directly
    private SwerveRequest.SwerveDriveBrake lock; // Request to lock the swerve modules in place

    // Target pose
<<<<<<< HEAD
    private PathPlannerPath targetPath=null;
=======
    private Pose2d targetPose=null;
>>>>>>> 4ea61e2e

    private StructArrayPublisher<Pose2d> estPosePublisher = NetworkTableInstance.getDefault().getStructArrayTopic("SmartDashboard/estimatedPoses",Pose2d.struct).publish();

    private Command currentAuto;

    private PIDController xController;
    private PIDController yController;
    private PIDController rotController;
    /**
     * Constructor for the Swerve subsystem.
     *
     * @param file    The configuration file for the swerve drivetrain.
     * @param vision  The vision subsystem for pose estimation.
     */
    public Swerve(File file, Vision vision) {
        SwerveFactory factory = new SwerveFactory(file);
        swerve = factory.create(); // Create the swerve drivetrain using the factory
        this.vision = vision;

        maxSpeed = factory.getMaxSpeed(); // Get max speed from factory
        maxAngularSpeed = factory.getMaxAngularSpeed(); // Get max angular speed from factory

        // Configure field-oriented and robot-oriented driving requests with deadbands
        fieldOrientedDrive = new SwerveRequest.FieldCentric()
            .withDeadband(maxSpeed * SwerveConstants.translationalDeadband)
            .withRotationalDeadband(maxAngularSpeed * SwerveConstants.rotationalDeadband)
            .withDriveRequestType(DriveRequestType.OpenLoopVoltage);

        robotOrientedDrive = new SwerveRequest.RobotCentric()
            .withDeadband(maxSpeed * SwerveConstants.translationalDeadband)
            .withRotationalDeadband(maxAngularSpeed * SwerveConstants.rotationalDeadband)
            .withDriveRequestType(DriveRequestType.OpenLoopVoltage);

        setChassisSpeeds = new SwerveRequest.ApplyRobotSpeeds(); // Request to set chassis speeds
        lock = new SwerveRequest.SwerveDriveBrake(); // Request to lock the swerve modules

        // Configure PathPlanner AutoBuilder for autonomous driving
        RobotConfig config;
        try {
            config = RobotConfig.fromGUISettings();
        } catch (Exception e) {
            throw new RuntimeException(e);
        }

        AutoBuilder.configure(
                this::getPose, // Method to get the current pose
                this::resetPose, // Method to reset the pose
                this::getCurrentSpeeds, // Method to get the current chassis speeds
                (speeds, feedforwards) -> drive(speeds), // Method to drive the robot
                new PPHolonomicDriveController(
                        new PIDConstants(SwerveConstants.translationKP, SwerveConstants.translationKI, SwerveConstants.translationKD),
                        new PIDConstants(SwerveConstants.rotationKP, SwerveConstants.rotationKI, SwerveConstants.rotationKD)
                ),
                config,
                () -> RobotUtils.onRedAlliance(), // Method to check if the robot is on the red alliance
                this
        );

        // Start simulation thread if in simulation
        if (Robot.isSimulation()) {
            startSimThread();
        }

        // Initialize telemetry and field visualization
        swerve.registerTelemetry(this::telemetry);

        field = new Field2d();
        targetField = new Field2d();
        SmartDashboard.putData("field", field);
        SmartDashboard.putData("targetField", targetField);

        // Warmup pathfinding
        Pathfinding.setPathfinder(new LocalADStar());
        PathfindingCommand.warmupCommand().schedule();

        xController=new PIDController(SwerveConstants.translationKP, 0, SwerveConstants.translationKD);
        yController=new PIDController(SwerveConstants.translationKP, 0, SwerveConstants.translationKD);
        rotController=new PIDController(SwerveConstants.rotationKP, 0, SwerveConstants.rotationKD);
    }

    /**
     * Sets the control request for the swerve drivetrain.
     *
     * @param request The swerve control request to apply.
     */
    public void setControl(SwerveRequest request) {
        swerve.setControl(request);
    }

    /**
     * Resets the robot's pose to the specified pose.
     *
     * @param pose The new pose to set.
     */
    public void resetPose(Pose2d pose) {
        swerve.resetPose(pose);
    }

    /**
     * Gets the current pose of the robot.
     *
     * @return The current pose of the robot.
     */
    public Pose2d getPose() {
        return swerve.getState().Pose;
    }

    /**
     * Drives the robot with the specified chassis speeds.
     *
     * @param speeds The chassis speeds to apply.
     */
    public void drive(ChassisSpeeds speeds) {
        setControl(setChassisSpeeds.withSpeeds(speeds));
    }

    /**
     * Gets the current chassis speeds of the robot.
     *
     * @return The current chassis speeds.
     */
    public ChassisSpeeds getCurrentSpeeds() {
        return swerve.getState().Speeds;
    }

    private void cancelAuto(){
        if(currentAuto!=null){
            currentAuto.cancel();
            currentAuto=null;
        }
    }

    private void startAuto(Command auto){
        cancelAuto();
        auto=new ParallelRaceGroup(auto,new WaitCommand(SwerveConstants.moveTimeout));
        auto.schedule();
        currentAuto=auto;
    }
    /**
     * Drives the robot with a percentage of maximum speed.
     *
     * @param dx          The percentage of maximum speed in the x direction.
     * @param dy          The percentage of maximum speed in the y direction.
     * @param dtheta      The percentage of maximum angular speed.
     * @param fieldRelative Whether the drive is field-relative or robot-relative.
     */
    public void setPercentDrive(double dx, double dy, double dtheta, boolean fieldRelative) {
        double absSpeedX = dx*maxSpeed;
        double absSpeedY = dy*maxSpeed;
        double absRot = dtheta*maxAngularSpeed;
        if (fieldRelative) {
            setControl(fieldOrientedDrive
                .withVelocityX(absSpeedX)
                .withVelocityY(absSpeedY)
                .withRotationalRate(absRot)
            );
        } else {
            setControl(robotOrientedDrive
                .withVelocityX(absSpeedX)
                .withVelocityY(absSpeedY)
                .withRotationalRate(absRot)
            );
        }
    }

    /**
     * Resets the gyro and reseeds the field-centric drive.
     */
    public void resetGyro() {
        swerve.setOperatorPerspectiveForward(RobotUtils.getPerspectiveForward());
        swerve.seedFieldCentric();
    }

    /**
     * Locks the swerve modules in place.
     */
    public void lock() {
        this.setControl(lock);
    }

<<<<<<< HEAD
    public List<DetectedObject> getGroundCoral(){
        if(vision!=null){
            return vision.getGroundCoral(SwerveConstants.coralExpirationTime);
        }else{
            return new ArrayList<DetectedObject>();
        }
    }

    public PathPlannerPath getTargetPath(){
        return targetPath;
    }

    public Pose2d getTargetPose() {
        if (targetPath != null) {
            Optional<Pose2d> targetPose = targetPath.getStartingHolonomicPose();
            if (targetPose.isPresent()) {
                return RobotUtils.invertToAlliance(targetPose.get());
=======
    public Pose2d getTargetPose(){
        return targetPose;
    }

    public void setTargetPose(Pose2d target){
        targetPose=target;
        /*if(target!=targetPose){
            targetPose=target;
            if(targetPose!=null){
                //startAuto(AutoBuilder.pathfindToPose(targetPose, SwerveConstants.constraints));
                PathPlannerPath path = new PathPlannerPath(
                    PathPlannerPath.waypointsFromPoses(RobotUtils.invertToAlliance(target),RobotUtils.invertToAlliance(target)), 
                    SwerveConstants.constraints,
                    null, 
                    new GoalEndState(0.0, RobotUtils.invertToAlliance(target).getRotation()), 
                    false
                );
                startAuto(AutoBuilder.pathfindThenFollowPath(path, SwerveConstants.constraints));
>>>>>>> 4ea61e2e
            }
        }
        return getPose();
    }

    public void setTargetPose(Pose2d target){
        //targetPose = target;
        //startAuto(AutoBuilder.pathfindToPose(target, SwerveConstants.constraints, 0.0));
    }

    public void followPath(PathPlannerPath path) {
        try {
            targetPath = path;
            startAuto(AutoBuilder.pathfindThenFollowPath(path, SwerveConstants.constraints));
        } catch (Exception e) {
            e.printStackTrace();
        }
    }

    public boolean atTarget(){
        if(targetPath==null){
            return true;
        }
        Pose2d currentPose=getPose();
        Pose2d targetPose = getTargetPose();
        if (targetPose != null) {
            double dist=currentPose.getTranslation().getDistance(targetPose.getTranslation());
            if(dist>SwerveConstants.transTol){
                return false;
            }
            double rotDist=currentPose.getRotation().minus(targetPose.getRotation()).getRadians();
            if(rotDist>SwerveConstants.rotTol){
                return false;
            }
        }
        return true;
    }

    /**
     * Periodic method called every robot loop cycle.
     * Updates vision measurements, processes new objects, and updates field visualization.
     */
    
    @Override
    public void periodic() {
        try{
            if(vision!=null){
                List<EstimatedRobotPose> newPoses = vision.getNewPoses();
                Pose2d[] estPoses=new Pose2d[newPoses.size()];
                for(int i=0;i<newPoses.size();i++){
                    estPoses[i]=newPoses.get(i).estimatedPose.toPose2d();
                }
                estPosePublisher.set(estPoses);
                for (EstimatedRobotPose newPose : newPoses) {
                    swerve.addVisionMeasurement(newPose.estimatedPose.toPose2d(), Utils.fpgaToCurrentTime(newPose.timestampSeconds));
                }
                field.setRobotPose(this.getPose());
                targetField.setRobotPose(this.getTargetPose());
                if(Robot.isSimulation()){
                    vision.updateSim(this.getPose());
                }
            }
            if(targetPose!=null){
                double xDrive=xController.calculate(getPose().getX(),getTargetPose().getX());
                double yDrive=yController.calculate(getPose().getY(),getTargetPose().getY());
                double rotDrive=rotController.calculate(getPose().getRotation().getRadians(),getTargetPose().getRotation().getRadians());
                setPercentDrive(xDrive, yDrive, rotDrive, true);
            }
            
        }catch(RuntimeException e){
            DataLogManager.log("Periodic error: "+RobotUtils.processError(e));
        }
    }
        

    private void telemetry(SwerveDriveState state){
        SmartDashboard.putNumber("driveState/odometryPeriod", state.OdometryPeriod);
        for (int i = 0; i < 4; ++i) {
            SmartDashboard.putNumberArray("driveState/module"+i+"/state", new double[]{state.ModuleStates[i].speedMetersPerSecond,state.ModuleStates[i].angle.getRadians()});
            SmartDashboard.putNumberArray("driveState/module"+i+"/target", new double[]{state.ModuleTargets[i].speedMetersPerSecond,state.ModuleStates[i].angle.getRadians()});
            swerve.getModule(i).getDriveMotor().log("driveState/module"+i+"/driveMotor");
            swerve.getModule(i).getSteerMotor().log("driveState/module"+i+"/steerMotor");
        }
    }

    // Simulation
    private Notifier simNotifier; // Notifier for simulation thread
    private double lastSimTime; // Last simulation time

    /**
     * Starts the simulation thread.
     */
    private void startSimThread() {
        lastSimTime = Utils.getCurrentTimeSeconds();

        // Run simulation at a faster rate for better PID behavior
        simNotifier = new Notifier(() -> {
            final double currentTime = Utils.getCurrentTimeSeconds();
            double deltaTime = currentTime - lastSimTime;
            lastSimTime = currentTime;

            // Update simulation state with measured time delta and battery voltage
            swerve.updateSimState(deltaTime, RobotController.getBatteryVoltage());
        });
        simNotifier.startPeriodic(SwerveConstants.simLoopPeriod);
    }
}<|MERGE_RESOLUTION|>--- conflicted
+++ resolved
@@ -7,10 +7,6 @@
 import frc.robot.other.SwerveFactory;
 
 import java.io.File;
-<<<<<<< HEAD
-import java.util.ArrayList;
-=======
->>>>>>> 4ea61e2e
 import java.util.List;
 import java.util.Optional;
 
@@ -68,11 +64,7 @@
     private SwerveRequest.SwerveDriveBrake lock; // Request to lock the swerve modules in place
 
     // Target pose
-<<<<<<< HEAD
     private PathPlannerPath targetPath=null;
-=======
-    private Pose2d targetPose=null;
->>>>>>> 4ea61e2e
 
     private StructArrayPublisher<Pose2d> estPosePublisher = NetworkTableInstance.getDefault().getStructArrayTopic("SmartDashboard/estimatedPoses",Pose2d.struct).publish();
 
@@ -253,15 +245,6 @@
         this.setControl(lock);
     }
 
-<<<<<<< HEAD
-    public List<DetectedObject> getGroundCoral(){
-        if(vision!=null){
-            return vision.getGroundCoral(SwerveConstants.coralExpirationTime);
-        }else{
-            return new ArrayList<DetectedObject>();
-        }
-    }
-
     public PathPlannerPath getTargetPath(){
         return targetPath;
     }
@@ -271,26 +254,6 @@
             Optional<Pose2d> targetPose = targetPath.getStartingHolonomicPose();
             if (targetPose.isPresent()) {
                 return RobotUtils.invertToAlliance(targetPose.get());
-=======
-    public Pose2d getTargetPose(){
-        return targetPose;
-    }
-
-    public void setTargetPose(Pose2d target){
-        targetPose=target;
-        /*if(target!=targetPose){
-            targetPose=target;
-            if(targetPose!=null){
-                //startAuto(AutoBuilder.pathfindToPose(targetPose, SwerveConstants.constraints));
-                PathPlannerPath path = new PathPlannerPath(
-                    PathPlannerPath.waypointsFromPoses(RobotUtils.invertToAlliance(target),RobotUtils.invertToAlliance(target)), 
-                    SwerveConstants.constraints,
-                    null, 
-                    new GoalEndState(0.0, RobotUtils.invertToAlliance(target).getRotation()), 
-                    false
-                );
-                startAuto(AutoBuilder.pathfindThenFollowPath(path, SwerveConstants.constraints));
->>>>>>> 4ea61e2e
             }
         }
         return getPose();
@@ -353,7 +316,7 @@
                     vision.updateSim(this.getPose());
                 }
             }
-            if(targetPose!=null){
+            if(targetPath!=null){
                 double xDrive=xController.calculate(getPose().getX(),getTargetPose().getX());
                 double yDrive=yController.calculate(getPose().getY(),getTargetPose().getY());
                 double rotDrive=rotController.calculate(getPose().getRotation().getRadians(),getTargetPose().getRotation().getRadians());
