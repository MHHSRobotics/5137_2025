package frc.robot.subsystems;

import com.ctre.phoenix6.configs.MotorOutputConfigs;
import com.ctre.phoenix6.hardware.TalonFX;
import com.ctre.phoenix6.signals.InvertedValue;
import com.ctre.phoenix6.signals.NeutralModeValue;
import com.ctre.phoenix6.sim.TalonFXSimState;
import com.ctre.phoenix6.sim.ChassisReference;

import edu.wpi.first.math.controller.ArmFeedforward;
import edu.wpi.first.math.controller.ProfiledPIDController;
import edu.wpi.first.math.trajectory.TrapezoidProfile.Constraints;
import edu.wpi.first.math.trajectory.TrapezoidProfile.State;
import edu.wpi.first.units.measure.Voltage;
import edu.wpi.first.wpilibj.DataLogManager;
import edu.wpi.first.wpilibj.RobotController;
import edu.wpi.first.wpilibj.Timer;
import edu.wpi.first.wpilibj.simulation.BatterySim;
import edu.wpi.first.wpilibj.simulation.RoboRioSim;
import edu.wpi.first.wpilibj.simulation.SingleJointedArmSim;
import edu.wpi.first.wpilibj.smartdashboard.SmartDashboard;
import edu.wpi.first.wpilibj2.command.SubsystemBase;
import edu.wpi.first.wpilibj2.command.sysid.SysIdRoutine;
import frc.robot.constants.WristConstants;
import frc.robot.other.RobotUtils;
import frc.robot.constants.GeneralConstants;
import frc.robot.constants.SwerveSystemConstants;

import static edu.wpi.first.units.Units.Radians;
import static edu.wpi.first.units.Units.RadiansPerSecond;
import static edu.wpi.first.units.Units.RadiansPerSecondPerSecond;
import static edu.wpi.first.units.Units.Seconds;
import static edu.wpi.first.units.Units.Volts;

/**k
 * The Wrist subsystem controls the wrist joint of the robot arm.
 * It uses a PID controller to manage the position of the wrist and includes
 * simulation support for testing and tuning.
 */
public class Wrist extends SubsystemBase {
    
    // Motor controller for the Wrist
    private TalonFX wristMotor = new TalonFX(WristConstants.motorId, "rio");
    
    // PID controller for Wrist position control
    private ProfiledPIDController controller = new ProfiledPIDController(WristConstants.kP, WristConstants.kI, WristConstants.kD, new Constraints(WristConstants.maxVelocity, WristConstants.maxAcceleration));

    // Feedforward controller for arm dynamics
    private ArmFeedforward feedforward = new ArmFeedforward(WristConstants.kS, WristConstants.kG, WristConstants.kV);
    
    // Goal position for the Wrist in radians
    private double goal = SwerveSystemConstants.getDefaultState().wristPosition;

    // Simulation model for the Wrist
    private SingleJointedArmSim wristSim = new SingleJointedArmSim(
        WristConstants.motorSim,
        WristConstants.gearRatio,
        WristConstants.momentOfInertia,
        WristConstants.wristLength,
        WristConstants.minAngle,
        WristConstants.maxAngle,
        true,
        SwerveSystemConstants.getDefaultState().wristPosition
    );

    // SysId routine for system identification
    private final SysIdRoutine sysIdRoutine = 
        new SysIdRoutine(
            new SysIdRoutine.Config(
                Volts.of(0.2).div(Seconds.of(1.0)),        // Use default ramp rate (1 V/s)
                Volts.of(1), // Reduce dynamic step voltage to 4 V to prevent brownout
                null        // Use default timeout (10 s)
            ),
            new SysIdRoutine.Mechanism(
                this::setVoltage,
                log -> {
                    log.motor("wrist")
                        .voltage(getVolts())
                        .angularPosition(Radians.of(getMeasurement()+Math.PI/2))
                        .angularVelocity(RadiansPerSecond.of(getVelocity()))
                        .angularAcceleration(RadiansPerSecondPerSecond.of(getAcceleration()));
                },
                this));
    
    // Simulation state for the motor
    private TalonFXSimState wristMotorSim = new TalonFXSimState(wristMotor, ChassisReference.Clockwise_Positive);

<<<<<<< HEAD
    // Reference to the arm subsystem for feedforward calculations
    private final Arm arm;
=======
    private StringLogEntry log;

    // Used for calculating acceleration
    private double lastSpeed;
    private double lastTime;
>>>>>>> 1118e2e6
        
    /**
     * Constructor for the Wrist subsystem.
     * @param arm The arm subsystem that this wrist is attached to
     */
    public Wrist(Arm arm) {
        // Configure the motor
        var currentConfigs = new MotorOutputConfigs();
        currentConfigs.NeutralMode = NeutralModeValue.Brake;
        currentConfigs.Inverted = InvertedValue.Clockwise_Positive;
        wristMotor.getConfigurator().apply(currentConfigs);

        // Set the tolerance for the PID controller
        controller.setTolerance(WristConstants.wristTolerance);
        
        // Display the PID controller on SmartDashboard for tuning
        SmartDashboard.putData("wrist/controller", controller);

<<<<<<< HEAD
        this.arm = arm;
    }

    public void resetPos(){
        wristMotor.setPosition(0.0);
=======
        this.arm=arm;
        this.log=log;

        lastSpeed = 0.0;
        lastTime = 0.0;

        //wristMotor.setPosition(0.0);
>>>>>>> 1118e2e6
    }

    /**
     * Gets the current Wrist position in radians.
     * 
     * @return The current position of the wrist in radians.
     */
    public double getMeasurement() {
        return WristConstants.transform.transformPos(wristMotor.getPosition().getValueAsDouble());
    }

    /**
     * Gets the true Wrist position in radians to use with feedforward.
     * 
     * @return The current true position of the wrist in radians.
     */
    public double getAdjustedMeasurement() {
        return this.getMeasurement() - arm.getMeasurement() - WristConstants.feedOffset;
    }
    
    /**
     * Sets the goal position for the Wrist, clamping it within the allowed range.
     * 
     * @param newGoal The desired goal position in radians.
     */
    public void setGoal(double newGoal) {
        goal = RobotUtils.clamp(newGoal, WristConstants.minAngle, WristConstants.maxAngle);
    }

    /**
     * Gets the current goal position.
     * 
     * @return The current goal position in radians.
     */
    public double getGoal() {
        return goal;
    }

    /**
     * Gets the true goal in radians to use with feedforward.
     * 
     * @return The current true goal in radians.
     */
    public double getAdjustedGoal() {
        return arm.getGoal() + this.getGoal();
    }

    /**
     * Sets the voltage applied to the Wrist motor.
     * 
     * @param v The voltage to apply to the motor.
     */
    public void setVoltage(Voltage v) {
        wristMotor.setVoltage(v.magnitude());
    }

    /**
     * Gets the current Wrist velocity in radians per second.
     * 
     * @return The current velocity of the wrist in radians per second.
     */
    public double getVelocity() {
        return WristConstants.transform.transformVel(wristMotor.getVelocity().getValueAsDouble());
    }

    /**
     * Gets the current voltage applied to the arm motor.
     * 
     * @return The voltage applied to the motors.
     */
    public Voltage getVolts() {
        return wristMotor.getMotorVoltage().getValue();
    }

    /**
     * Gets the current Wrist acceleration in radians per second^2.
     * 
     * @return The current acceleration of the wrist in radians per second^2.
     */
    public double getAcceleration() {
        return WristConstants.transform.transformVel(wristMotor.getAcceleration().getValueAsDouble());
    }

    public boolean atSetpoint() {
        return controller.atSetpoint();
    }

    public SysIdRoutine getRoutine() {
        return sysIdRoutine;
    }

    /**
     * Displays telemetry data on SmartDashboard.
     */
    public void telemetry() {
<<<<<<< HEAD
        SmartDashboard.putNumber("wrist/angle", getMeasurement());
        SmartDashboard.putNumber("wrist/goal", getGoal());
        SmartDashboard.putNumber("wrist/velocity", getVelocity());
        SmartDashboard.putNumber("wrist/error", controller.getError());
        SmartDashboard.putNumber("wrist/motor/rawAngle", wristMotor.getPosition().getValueAsDouble());
        SmartDashboard.putNumber("wrist/motor/temp", wristMotor.getDeviceTemp().getValueAsDouble());
        SmartDashboard.putNumber("wrist/motor/fault", wristMotor.getFaultField().asSupplier().get());
        SmartDashboard.putNumber("wrist/motor/current", wristMotor.getSupplyCurrent().getValueAsDouble());
        SmartDashboard.putNumber("wrist/motor/voltage", wristMotor.getMotorVoltage().getValueAsDouble());
        SmartDashboard.putNumber("wrist/motor/supplyVoltage", wristMotor.getSupplyVoltage().getValueAsDouble());
=======
        SmartDashboard.putNumber("wrist/angle",getMeasurement());
        SmartDashboard.putNumber("wrist/goal",getGoal());
        SmartDashboard.putNumber("wrist/velocity",getVelocity());
        SmartDashboard.putNumber("wrist/positionError",controller.getPositionError());
        SmartDashboard.putNumber("wrist/velocityError",controller.getVelocityError());
        SmartDashboard.putNumber("wrist/motor/rawAngle",wristMotor.getPosition().getValueAsDouble());
        SmartDashboard.putNumber("wrist/motor/temp",wristMotor.getDeviceTemp().getValueAsDouble());
        SmartDashboard.putNumber("wrist/motor/fault",wristMotor.getFaultField().asSupplier().get());
        SmartDashboard.putNumber("wrist/motor/current",wristMotor.getSupplyCurrent().getValueAsDouble());
        SmartDashboard.putNumber("wrist/motor/voltage",wristMotor.getMotorVoltage().getValueAsDouble());
        SmartDashboard.putNumber("wrist/motor/supplyVoltage",wristMotor.getSupplyVoltage().getValueAsDouble());
>>>>>>> 1118e2e6
    }

    /**
     * Periodic method called every loop iteration.
     * Updates telemetry and calculates PID control outputs.
     */
    @Override
    public void periodic() {
        try {
            // Update telemetry
            telemetry();
        
            // Calculate PID control outputs
<<<<<<< HEAD
            double feed = feedforward.calculate(getAdjustedGoal()+Math.PI/2, 0);
=======
            double time = Timer.getFPGATimestamp();
            State state = controller.getSetpoint();
            double feed = feedforward.calculate(state.position - arm.getState().position + WristConstants.feedOffset, state.velocity, (state.velocity-lastSpeed)/(time-lastTime));
>>>>>>> 1118e2e6
            double voltage = controller.calculate(getMeasurement(), goal) + feed;
            
            // Apply the calculated voltage to the motor
            setVoltage(Volts.of(voltage));

            // Keep track of previous values to calculate acceleration
            lastSpeed = state.velocity;
            lastTime = time;
        } catch (Exception e) {
            DataLogManager.log("Periodic error: " + RobotUtils.getError(e));
        }
    }

    /**
     * Simulation periodic method called every loop iteration in simulation.
     * Updates the motor simulation state and the Wrist simulation.
     */
    @Override
    public void simulationPeriodic() {
        // Update the motor simulation state with the current battery voltage
        wristMotorSim.setSupplyVoltage(RobotController.getBatteryVoltage());
        
        // Get the current motor input voltage and update the Wrist simulation
        double wristInput = wristMotorSim.getMotorVoltage();
        wristSim.setInputVoltage(wristInput);
        wristSim.update(GeneralConstants.simPeriod);
        
        // Update the motor simulation state with the new Wrist position and velocity
        wristMotorSim.setRawRotorPosition(WristConstants.transform.transformPosInv(wristSim.getAngleRads()));
        wristMotorSim.setRotorVelocity(WristConstants.transform.transformVelInv(wristSim.getVelocityRadPerSec()));
        
        // Update the RoboRIO simulation state with the new battery voltage
        RoboRioSim.setVInVoltage(BatterySim.calculateDefaultBatteryLoadedVoltage(wristSim.getCurrentDrawAmps()));
    }
}<|MERGE_RESOLUTION|>--- conflicted
+++ resolved
@@ -85,16 +85,7 @@
     // Simulation state for the motor
     private TalonFXSimState wristMotorSim = new TalonFXSimState(wristMotor, ChassisReference.Clockwise_Positive);
 
-<<<<<<< HEAD
-    // Reference to the arm subsystem for feedforward calculations
-    private final Arm arm;
-=======
-    private StringLogEntry log;
-
-    // Used for calculating acceleration
-    private double lastSpeed;
-    private double lastTime;
->>>>>>> 1118e2e6
+    private Arm arm;
         
     /**
      * Constructor for the Wrist subsystem.
@@ -113,21 +104,7 @@
         // Display the PID controller on SmartDashboard for tuning
         SmartDashboard.putData("wrist/controller", controller);
 
-<<<<<<< HEAD
-        this.arm = arm;
-    }
-
-    public void resetPos(){
-        wristMotor.setPosition(0.0);
-=======
         this.arm=arm;
-        this.log=log;
-
-        lastSpeed = 0.0;
-        lastTime = 0.0;
-
-        //wristMotor.setPosition(0.0);
->>>>>>> 1118e2e6
     }
 
     /**
@@ -223,30 +200,16 @@
      * Displays telemetry data on SmartDashboard.
      */
     public void telemetry() {
-<<<<<<< HEAD
-        SmartDashboard.putNumber("wrist/angle", getMeasurement());
-        SmartDashboard.putNumber("wrist/goal", getGoal());
-        SmartDashboard.putNumber("wrist/velocity", getVelocity());
-        SmartDashboard.putNumber("wrist/error", controller.getError());
-        SmartDashboard.putNumber("wrist/motor/rawAngle", wristMotor.getPosition().getValueAsDouble());
-        SmartDashboard.putNumber("wrist/motor/temp", wristMotor.getDeviceTemp().getValueAsDouble());
-        SmartDashboard.putNumber("wrist/motor/fault", wristMotor.getFaultField().asSupplier().get());
-        SmartDashboard.putNumber("wrist/motor/current", wristMotor.getSupplyCurrent().getValueAsDouble());
-        SmartDashboard.putNumber("wrist/motor/voltage", wristMotor.getMotorVoltage().getValueAsDouble());
-        SmartDashboard.putNumber("wrist/motor/supplyVoltage", wristMotor.getSupplyVoltage().getValueAsDouble());
-=======
         SmartDashboard.putNumber("wrist/angle",getMeasurement());
         SmartDashboard.putNumber("wrist/goal",getGoal());
         SmartDashboard.putNumber("wrist/velocity",getVelocity());
-        SmartDashboard.putNumber("wrist/positionError",controller.getPositionError());
-        SmartDashboard.putNumber("wrist/velocityError",controller.getVelocityError());
+        SmartDashboard.putNumber("wrist/error",controller.getError());
         SmartDashboard.putNumber("wrist/motor/rawAngle",wristMotor.getPosition().getValueAsDouble());
         SmartDashboard.putNumber("wrist/motor/temp",wristMotor.getDeviceTemp().getValueAsDouble());
         SmartDashboard.putNumber("wrist/motor/fault",wristMotor.getFaultField().asSupplier().get());
         SmartDashboard.putNumber("wrist/motor/current",wristMotor.getSupplyCurrent().getValueAsDouble());
         SmartDashboard.putNumber("wrist/motor/voltage",wristMotor.getMotorVoltage().getValueAsDouble());
         SmartDashboard.putNumber("wrist/motor/supplyVoltage",wristMotor.getSupplyVoltage().getValueAsDouble());
->>>>>>> 1118e2e6
     }
 
     /**
@@ -260,13 +223,7 @@
             telemetry();
         
             // Calculate PID control outputs
-<<<<<<< HEAD
-            double feed = feedforward.calculate(getAdjustedGoal()+Math.PI/2, 0);
-=======
-            double time = Timer.getFPGATimestamp();
-            State state = controller.getSetpoint();
-            double feed = feedforward.calculate(state.position - arm.getState().position + WristConstants.feedOffset, state.velocity, (state.velocity-lastSpeed)/(time-lastTime));
->>>>>>> 1118e2e6
+            double feed = feedforward.calculate(getAdjustedMeasurement(), getVelocity());
             double voltage = controller.calculate(getMeasurement(), goal) + feed;
             
             // Apply the calculated voltage to the motor
